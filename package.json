{
  "name": "ring-client-api",
  "version": "11.0.4",
  "description": "Unofficial API for Ring doorbells, cameras, security alarm system and smart lighting",
  "main": "lib/api/index.js",
  "bin": {
    "ring-auth-cli": "ring-auth-cli.js",
    "ring-device-data-cli": "ring-device-data-cli.js"
  },
  "scripts": {
    "start": "concurrently -c yellow,blue --kill-others \"npm:hb\" \"npm:watch:ui\"",
    "watch:ui": "npm start --prefix homebridge-ui",
    "test": "jest && eslint '**/*.ts'",
    "watch:tests": "jest --watch",
    "lint": "eslint '**/*.ts' --fix",
    "build": "rm -rf lib && tsc --declaration",
    "build-quick": "rm -rf lib && esbuild ./{api,examples,homebridge}/*.ts ./api/streaming/*.ts --target=es2017 --format=cjs --outdir=lib",
    "example": "node -r @swc-node/register ./examples/example.ts",
    "api-example": "node -r @swc-node/register ./examples/api-example.ts",
    "record-example": "node -r @swc-node/register ./examples/record-example.ts",
    "return-audio-example": "node -r @swc-node/register ./examples/return-audio-example.ts",
    "stream-example": "node -r @swc-node/register ./examples/stream-example.ts",
    "browser-example": "node -r @swc-node/register ./examples/browser-example.ts",
    "auth-cli": "npm run build-quick && ./ring-auth-cli.js",
    "device-data-cli": "npm run build-quick && ./ring-device-data-cli.js",
    "hb": "npm run build-quick && ./build/package-homebridge.sh && homebridge -P ./release-homebridge -U ./.homebridge",
    "prepare-npm-packages": "./build/package-api.sh && ./build/package-homebridge.sh",
    "push-with-tags": "git push --follow-tags && node ./build/github-releaser.js",
    "deploy": "git pull -r && standard-version && npm publish ./release-api && npm publish ./release-homebridge && npm run push-with-tags",
    "deploy-beta": "git pull -r && standard-version --prerelease beta && npm publish --tag beta ./release-api && npm publish --tag beta ./release-homebridge && npm run push-with-tags"
  },
  "standard-version": {
    "scripts": {
      "prerelease": "npm run build && npm test",
      "pretag": "npm run prepare-npm-packages && npm run --prefix homebridge-ui build"
    }
  },
  "repository": {
    "type": "git",
    "url": "git://github.com/dgreif/ring.git"
  },
  "keywords": [
    "ring",
    "doorbell",
    "doorbot",
    "camera",
    "alarm",
    "smart",
    "light",
    "beam",
    "security",
    "client",
    "api"
  ],
  "author": "dgreif",
  "license": "MIT",
  "dependencies": {
    "@eneris/push-receiver": "^3.0.1",
    "@homebridge/camera-utils": "^2.1.1",
    "@homebridge/plugin-ui-utils": "^0.0.19",
<<<<<<< HEAD
=======
    "werift": "0.15.4",
>>>>>>> 85a5f56c
    "@types/socket.io-client": "1.4.36",
    "colors": "^1.4.0",
    "debug": "^4.3.4",
    "got": "^11.8.3",
    "rxjs": "^7.5.5",
    "sdp": "^3.0.3",
    "socket.io-client": "^2.4.0",
    "stun": "^2.1.0",
    "systeminformation": "^5.11.15",
    "uuid": "^8.3.2",
    "werift": "^0.15.3",
    "ws": "^8.7.0"
  },
  "devDependencies": {
    "@swc-node/register": "^1.5.1",
    "@types/debug": "4.1.7",
    "@types/jest": "27.5.1",
    "@types/node": "17.0.36",
    "@types/uuid": "8.3.4",
    "@types/ws": "^8.5.3",
    "@typescript-eslint/eslint-plugin": "5.26.0",
    "@typescript-eslint/parser": "5.26.0",
    "concurrently": "^7.2.1",
    "conventional-github-releaser": "3.1.5",
    "dotenv": "16.0.1",
    "esbuild": "^0.14.42",
    "eslint": "8.16.0",
    "eslint-config-prettier": "8.5.0",
    "eslint-plugin-jest": "26.4.2",
    "eslint-plugin-prettier": "4.0.0",
    "express": "4.18.1",
    "homebridge": "1.4.1",
    "jest": "28.1.0",
    "prettier": "2.6.2",
    "reflect-metadata": "0.1.13",
    "rimraf": "3.0.2",
    "standard-version": "9.5.0",
    "ts-jest": "28.0.3",
    "typescript": "4.7.2"
  },
  "engines": {
    "node": "^16",
    "homebridge": ">=1.4.0"
  },
  "bugs": {
    "url": "https://github.com/dgreif/ring/issues"
  },
  "homepage": "https://github.com/dgreif/ring#readme",
  "funding": [
    {
      "type": "paypal",
      "url": "https://www.paypal.me/dustingreif"
    },
    {
      "type": "github",
      "url": "https://github.com/sponsors/dgreif"
    }
  ],
  "workspaces": [
    "homebridge-ui"
  ]
}<|MERGE_RESOLUTION|>--- conflicted
+++ resolved
@@ -58,10 +58,7 @@
     "@eneris/push-receiver": "^3.0.1",
     "@homebridge/camera-utils": "^2.1.1",
     "@homebridge/plugin-ui-utils": "^0.0.19",
-<<<<<<< HEAD
-=======
     "werift": "0.15.4",
->>>>>>> 85a5f56c
     "@types/socket.io-client": "1.4.36",
     "colors": "^1.4.0",
     "debug": "^4.3.4",
@@ -72,7 +69,6 @@
     "stun": "^2.1.0",
     "systeminformation": "^5.11.15",
     "uuid": "^8.3.2",
-    "werift": "^0.15.3",
     "ws": "^8.7.0"
   },
   "devDependencies": {
